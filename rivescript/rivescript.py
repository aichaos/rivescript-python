--- conflicted
+++ resolved
@@ -33,10 +33,6 @@
 import copy
 import codecs
 
-from . import __version__
-from . import python
-<<<<<<< HEAD
-
 # Configure readline all interactive prompts
 import readline
 import rlcompleter
@@ -46,42 +42,8 @@
 else:
     readline.parse_and_bind("tab: complete")
 
-# Common regular expressions.
-class RE(object):
-    equals      = re.compile('\s*=\s*')
-    ws          = re.compile('\s+')
-    objend      = re.compile('^\s*<\s*object')
-    weight      = re.compile('\{weight=(\d+)\}')
-    inherit     = re.compile('\{inherits=(\d+)\}')
-    wilds       = re.compile('[\s\*\#\_]+')
-    nasties     = re.compile('[^A-Za-z0-9 ]')
-    crlf        = re.compile('<crlf>')
-    literal_w   = re.compile(r'\\w')
-    array       = re.compile(r'\@(.+?)\b')
-    def_syntax  = re.compile(r'^.+(?:\s+.+|)\s*=\s*.+?$')
-    name_syntax = re.compile(r'[^a-z0-9_\-\s]')
-    utf8_trig   = re.compile(r'[A-Z\\.]')
-    trig_syntax = re.compile(r'[^a-z0-9(\|)\[\]*_#@{}<>=\s]')
-    cond_syntax = re.compile(r'^.+?\s*(?:==|eq|!=|ne|<>|<|<=|>|>=)\s*.+?=>.+?$')
-    utf8_meta   = re.compile(r'[\\<>]')
-    utf8_punct  = re.compile(r'[.?,!;:@#$%^&*()]')
-    cond_split  = re.compile(r'\s*=>\s*')
-    cond_parse  = re.compile(r'^(.+?)\s+(==|eq|!=|ne|<>|<|<=|>|>=)\s+(.+?)$')
-    topic_tag   = re.compile(r'\{topic=(.+?)\}')
-    set_tag     = re.compile(r'<set (.+?)=(.+?)>')
-    bot_tag     = re.compile(r'<bot (.+?)>')
-    get_tag     = re.compile(r'<get (.+?)>')
-    star_tags   = re.compile(r'<star(\d+)>')
-    botstars    = re.compile(r'<botstar(\d+)>')
-    input_tags  = re.compile(r'<input([1-9])>')
-    reply_tags  = re.compile(r'<reply([1-9])>')
-    random_tags = re.compile(r'\{random\}(.+?)\{/random\}')
-    redir_tag   = re.compile(r'\{@(.+?)\}')
-    tag_search  = re.compile(r'<([^<]+?)>')
-    placeholder = re.compile(r'\x00(\d+)\x00')
-    zero_star   = re.compile(r'^\*$')
-    optionals   = re.compile(r'\[(.+?)\]')
-=======
+from . import __version__
+from . import python
 from .regexp import RE
 from .exceptions import (
     RS_ERR_MATCH, RS_ERR_REPLY, RS_ERR_DEEP_RECURSION, RS_ERR_OBJECT,
@@ -95,7 +57,6 @@
 _ = RS_ERR_MATCH
 _ = RS_ERR_REPLY
 _ = RS_ERR_DEEP_RECURSION
->>>>>>> 6703b045
 
 # Version of RiveScript we support.
 rs_version = 2.0
@@ -2238,16 +2199,12 @@
         """Do recurrent array expansion, returning a set of keywords.
 
         Exception is thrown when there are cyclical dependencies between
-<<<<<<< HEAD
-        arrays or if the @array name references an undefined array.
-=======
         arrays or if the ``@array`` name references an undefined array.
 
         :param str array_name: The name of the array to expand.
         :param int depth: The recursion depth counter.
 
         :return set: The final set of array entries.
->>>>>>> 6703b045
         """
         if depth > self._depth:
             raise Exception("deep recursion detected")
@@ -2264,13 +2221,10 @@
 
     def _expand_array(self, array_name):
         """Expand variables and return a set of keywords.
-<<<<<<< HEAD
-=======
 
         :param str array_name: The name of the array to expand.
 
         :return list: The final array contents.
->>>>>>> 6703b045
 
         Warning is issued when exceptions occur.
         """
